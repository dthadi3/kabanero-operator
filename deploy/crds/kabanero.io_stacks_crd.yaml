apiVersion: apiextensions.k8s.io/v1beta1
kind: CustomResourceDefinition
metadata:
  name: stacks.kabanero.io
spec:
  additionalPrinterColumns:
  - JSONPath: .metadata.creationTimestamp
    description: CreationTimestamp is a timestamp representing the server time when
      this object was created. It is not guaranteed to be set in happens-before order
      across separate operations.
    name: Age
    type: date
  - JSONPath: .status.summary
    description: Stack summary.
    name: Summary
    type: string
  group: kabanero.io
  names:
    kind: Stack
    listKind: StackList
    plural: stacks
    singular: stack
  scope: Namespaced
  subresources:
    status: {}
  validation:
    openAPIV3Schema:
      description: Stack is the Schema for the stack API
      properties:
        apiVersion:
          description: 'APIVersion defines the versioned schema of this representation
            of an object. Servers should convert recognized schemas to the latest
            internal value, and may reject unrecognized values. More info: https://git.k8s.io/community/contributors/devel/sig-architecture/api-conventions.md#resources'
          type: string
        kind:
          description: 'Kind is a string value representing the REST resource this
            object represents. Servers may infer this from the endpoint the client
            submits requests to. Cannot be updated. In CamelCase. More info: https://git.k8s.io/community/contributors/devel/sig-architecture/api-conventions.md#types-kinds'
          type: string
        metadata:
          type: object
        spec:
          description: StackSpec defines the desired composition of a Stack
          properties:
            name:
              type: string
            versions:
              items:
                description: StackVersion defines the desired composition of a specific
                  stack version.
                properties:
                  desiredState:
                    type: string
                  devfile:
                    type: string
                  images:
                    items:
                      description: Image defines a container image used by a stack
                      properties:
                        id:
                          type: string
                        image:
                          type: string
                      type: object
                    type: array
<<<<<<< HEAD
                  metafile:
                    type: string
=======
                    x-kubernetes-list-type: set
>>>>>>> b555e357
                  pipelines:
                    items:
                      description: PipelineSpec defines a set of pipelines and associated
                        resources for a component.
                      properties:
                        gitRelease:
                          description: GitReleaseSpec defines customization entries
                            for a Git release.
                          properties:
                            assetName:
                              type: string
                            hostname:
                              type: string
                            organization:
                              type: string
                            project:
                              type: string
                            release:
                              type: string
                            skipCertVerification:
                              type: boolean
                          type: object
                        https:
                          description: HttpsProtocolFile defines how to retrieve a
                            file over https
                          properties:
                            skipCertVerification:
                              type: boolean
                            url:
                              type: string
                          type: object
                        id:
                          type: string
                        sha256:
                          type: string
                      type: object
                    type: array
                    x-kubernetes-list-type: set
                  skipCertVerification:
                    type: boolean
                  skipRegistryCertVerification:
                    type: boolean
                  version:
                    type: string
                type: object
              type: array
              x-kubernetes-list-type: set
          type: object
        status:
          description: StackStatus defines the observed state of a stack
          properties:
            statusMessage:
              type: string
            summary:
              type: string
            versions:
              items:
                description: StackVersionStatus defines the observed state of a specific
                  stack version.
                properties:
                  images:
                    items:
                      description: ImageStatus defines a container image status used
                        by a stack
                      properties:
                        digest:
                          description: ImageDigest defines a container image digest
                            used by a stack
                          properties:
                            activation:
                              type: string
                            message:
                              type: string
                          type: object
                        id:
                          type: string
                        image:
                          type: string
                      type: object
                    type: array
                    x-kubernetes-list-type: set
                  location:
                    type: string
                  pipelines:
                    items:
                      description: PipelineStatus defines the observed state of the
                        assets located within a single pipeline .tar.gz.
                      properties:
                        activeAssets:
                          items:
                            description: RepositoryAssetStatus defines the observed
                              state of a single asset in a pipelines respository.
                            properties:
                              assetDigest:
                                type: string
                              assetName:
                                type: string
                              group:
                                type: string
                              kind:
                                type: string
                              namespace:
                                type: string
                              status:
                                type: string
                              statusMessage:
                                type: string
                              version:
                                type: string
                            type: object
                          type: array
                          x-kubernetes-list-type: set
                        digest:
                          type: string
                        gitRelease:
                          description: GitReleaseInfo is all of the GitReleaseSpec
                            information, minus the "skip cert verification" information,
                            which is not relevant for status.
                          properties:
                            assetName:
                              type: string
                            hostname:
                              type: string
                            organization:
                              type: string
                            project:
                              type: string
                            release:
                              type: string
                          type: object
                        name:
                          type: string
                        url:
                          type: string
                      type: object
                    type: array
                    x-kubernetes-list-type: set
                  status:
                    type: string
                  statusMessage:
                    type: string
                  version:
                    type: string
                type: object
              type: array
              x-kubernetes-list-type: set
          type: object
      type: object
  version: v1alpha2
  versions:
  - name: v1alpha2
    served: true
    storage: true<|MERGE_RESOLUTION|>--- conflicted
+++ resolved
@@ -63,12 +63,9 @@
                           type: string
                       type: object
                     type: array
-<<<<<<< HEAD
+                    x-kubernetes-list-type: set
                   metafile:
                     type: string
-=======
-                    x-kubernetes-list-type: set
->>>>>>> b555e357
                   pipelines:
                     items:
                       description: PipelineSpec defines a set of pipelines and associated
