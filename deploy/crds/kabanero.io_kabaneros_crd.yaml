--- conflicted
+++ resolved
@@ -28,139 +28,112 @@
   scope: Namespaced
   subresources:
     status: {}
-  validation:
-    openAPIV3Schema:
-      properties:
-        apiVersion:
-          description: 'APIVersion defines the versioned schema of this representation
-            of an object. Servers should convert recognized schemas to the latest
-            internal value, and may reject unrecognized values. More info: https://git.k8s.io/community/contributors/devel/sig-architecture/api-conventions.md#resources'
-          type: string
-        kind:
-          description: 'Kind is a string value representing the REST resource this
-            object represents. Servers may infer this from the endpoint the client
-            submits requests to. Cannot be updated. In CamelCase. More info: https://git.k8s.io/community/contributors/devel/sig-architecture/api-conventions.md#types-kinds'
-          type: string
-        metadata:
-          type: object
-        spec:
-          description: KabaneroSpec defines the desired state of Kabanero
-          properties:
-            admissionControllerWebhook:
-              properties:
-                image:
-                  type: string
-                repository:
-                  type: string
-                tag:
-                  type: string
-                version:
-                  type: string
-              type: object
-            cliServices:
-              description: KabaneroCliServicesCustomizationSpec defines customization
-                entries for the Kabanero CLI.
-              properties:
-                image:
-                  type: string
-                repository:
-                  type: string
-                sessionExpirationSeconds:
-                  type: string
-                tag:
-                  type: string
-                version:
-                  description: 'Future: Enable     bool   `json:"enable,omitempty"`'
-                  type: string
-              type: object
-            codeReadyWorkspaces:
-              description: CRWCustomizationSpec defines customization entries for
-                codeready-workspaces.
-              properties:
-                enable:
-                  type: boolean
-                operator:
-                  description: CRWOperatorSpec defines customization entries for the
-                    codeready-workspaces operator.
-                  properties:
-                    customResourceInstance:
-                      description: CRWOperatorCustomResourceSpec defines custom resource
-                        customization entries for the codeready-workspaces operator.
+  version: v1alpha1
+  versions:
+  - name: v1alpha1
+    schema:
+      openAPIV3Schema:
+        properties:
+          apiVersion:
+            description: 'APIVersion defines the versioned schema of this representation
+              of an object. Servers should convert recognized schemas to the latest
+              internal value, and may reject unrecognized values. More info: https://git.k8s.io/community/contributors/devel/sig-architecture/api-conventions.md#resources'
+            type: string
+          kind:
+            description: 'Kind is a string value representing the REST resource this
+              object represents. Servers may infer this from the endpoint the client
+              submits requests to. Cannot be updated. In CamelCase. More info: https://git.k8s.io/community/contributors/devel/sig-architecture/api-conventions.md#types-kinds'
+            type: string
+          metadata:
+            type: object
+          spec:
+            description: KabaneroSpec defines the desired state of Kabanero
+            properties:
+              admissionControllerWebhook:
+                properties:
+                  image:
+                    type: string
+                  repository:
+                    type: string
+                  tag:
+                    type: string
+                  version:
+                    type: string
+                type: object
+              che:
+                description: CheCustomizationSpec defines customization entries for
+                  Che.
+                properties:
+                  cheOperatorInstance:
+                    description: CheOperatorInstanceSpec defines customization entries
+                      for the Che operator instance.
+                    properties:
+                      cheWorkspaceClusterRole:
+                        type: string
+                    type: object
+                  enable:
+                    type: boolean
+                  kabaneroChe:
+                    description: KabaneroCheSpec defines customization entries for
+                      Kabanero Che.
+                    properties:
+                      image:
+                        type: string
+                      repository:
+                        type: string
+                      tag:
+                        type: string
+                      version:
+                        type: string
+                    type: object
+                type: object
+              cliServices:
+                description: KabaneroCliServicesCustomizationSpec defines customization
+                  entries for the Kabanero CLI.
+                properties:
+                  image:
+                    type: string
+                  repository:
+                    type: string
+                  sessionExpirationSeconds:
+                    type: string
+                  tag:
+                    type: string
+                  version:
+                    description: 'Future: Enable     bool   `json:"enable,omitempty"`'
+                    type: string
+                type: object
+              collectionController:
+                description: CollectionControllerSpec defines customization entried
+                  for the Kabanero collection controller.
+                properties:
+                  image:
+                    type: string
+                  repository:
+                    type: string
+                  tag:
+                    type: string
+                  version:
+                    type: string
+                type: object
+              collections:
+                description: InstanceCollectionConfig defines the customization entries
+                  for a set of collections.
+                properties:
+                  repositories:
+                    items:
+                      description: RepositoryConfig defines customization entries
+                        for a collection.
                       properties:
-                        cheWorkspaceClusterRole:
-                          type: string
-                        devFileRegistryImage:
-                          description: CWRCustomResourceDevFileRegImage defines DevFileRegistryImage
-                            custom resource customization for the codeready-workspaces
-                            operator.
-                          properties:
-                            image:
-                              type: string
-                            repository:
-                              type: string
-                            tag:
-                              type: string
-                            version:
-                              type: string
-                          type: object
-                        openShiftOAuth:
+                        activateDefaultCollections:
                           type: boolean
-                        selfSignedCert:
+                        name:
+                          type: string
+                        skipCertVerification:
                           type: boolean
-                        tlsSupport:
-                          type: boolean
+                        url:
+                          type: string
                       type: object
-<<<<<<< HEAD
-                  type: object
-              type: object
-            collectionController:
-              description: CollectionControllerSpec defines customization entried
-                for the Kabanero collection controller.
-              properties:
-                image:
-                  type: string
-                repository:
-                  type: string
-                tag:
-                  type: string
-                version:
-                  type: string
-              type: object
-            events:
-              properties:
-                enable:
-                  type: boolean
-                image:
-                  type: string
-                repository:
-                  type: string
-                tag:
-                  type: string
-                version:
-                  type: string
-              type: object
-            github:
-              description: GithubConfig represents the Github information (public
-                or GHE) where the organization and teams managing the stacks live.  Members
-                of the specified team in the specified organization will have admin
-                authority in the Kabanero CLI.
-              properties:
-                apiUrl:
-                  type: string
-                organization:
-                  type: string
-                teams:
-                  items:
-                    type: string
-                  type: array
-              type: object
-            gitops:
-              properties:
-                pipelines:
-                  items:
-                    description: PipelineSpec defines a set of pipelines and associated
-                      resources for a component.
-=======
                     type: array
                     x-kubernetes-list-type: set
                 type: object
@@ -263,95 +236,14 @@
                   kabaneroCheInstance:
                     description: KabaneroCheInstanceStatus defines the observed status
                       details of Che instance.
->>>>>>> 5ef33c43
                     properties:
-                      gitRelease:
-                        description: GitReleaseSpec defines customization entries
-                          for a Git release.
-                        properties:
-                          assetName:
-                            type: string
-                          hostname:
-                            type: string
-                          organization:
-                            type: string
-                          project:
-                            type: string
-                          release:
-                            type: string
-                          skipCertVerification:
-                            type: boolean
-                        type: object
-                      https:
-                        description: HttpsProtocolFile defines how to retrieve a file
-                          over https
-                        properties:
-                          skipCertVerification:
-                            type: boolean
-                          url:
-                            type: string
-                        type: object
-                      id:
-                        type: string
-                      sha256:
+                      cheImage:
+                        type: string
+                      cheImageTag:
+                        type: string
+                      cheWorkspaceClusterRole:
                         type: string
                     type: object
-<<<<<<< HEAD
-                  type: array
-              type: object
-            governancePolicy:
-              description: GovernancePolicyConfig defines customization entries for
-                governance policies.
-              properties:
-                stackPolicy:
-                  type: string
-              type: object
-            landing:
-              description: KabaneroLandingCustomizationSpec defines customization
-                entries for Kabanero landing page.
-              properties:
-                enable:
-                  type: boolean
-                image:
-                  type: string
-                repository:
-                  type: string
-                tag:
-                  type: string
-                version:
-                  type: string
-              type: object
-            sso:
-              properties:
-                adminSecretName:
-                  type: string
-                enable:
-                  type: boolean
-                provider:
-                  type: string
-              type: object
-            stackController:
-              description: StackControllerSpec defines customization entried for the
-                Kabanero stack controller.
-              properties:
-                image:
-                  type: string
-                repository:
-                  type: string
-                tag:
-                  type: string
-                version:
-                  type: string
-              type: object
-            stacks:
-              description: InstanceStackConfig defines the customization entries for
-                a set of stacks.
-              properties:
-                pipelines:
-                  items:
-                    description: PipelineSpec defines a set of pipelines and associated
-                      resources for a component.
-=======
                   ready:
                     type: string
                 type: object
@@ -448,79 +340,117 @@
                   knativeServing:
                     description: KnativeServingStatus defines the observed status
                       details of Knative Serving.
->>>>>>> 5ef33c43
                     properties:
-                      gitRelease:
-                        description: GitReleaseSpec defines customization entries
-                          for a Git release.
+                      errorMessage:
+                        type: string
+                      ready:
+                        type: string
+                      version:
+                        type: string
+                    type: object
+                  ready:
+                    type: string
+                  version:
+                    type: string
+                type: object
+              tekton:
+                description: Tekton instance readiness status.
+                properties:
+                  errorMessage:
+                    type: string
+                  ready:
+                    type: string
+                  version:
+                    type: string
+                type: object
+            type: object
+        type: object
+    served: false
+    storage: false
+  - name: v1alpha2
+    schema:
+      openAPIV3Schema:
+        properties:
+          apiVersion:
+            description: 'APIVersion defines the versioned schema of this representation
+              of an object. Servers should convert recognized schemas to the latest
+              internal value, and may reject unrecognized values. More info: https://git.k8s.io/community/contributors/devel/sig-architecture/api-conventions.md#resources'
+            type: string
+          kind:
+            description: 'Kind is a string value representing the REST resource this
+              object represents. Servers may infer this from the endpoint the client
+              submits requests to. Cannot be updated. In CamelCase. More info: https://git.k8s.io/community/contributors/devel/sig-architecture/api-conventions.md#types-kinds'
+            type: string
+          metadata:
+            type: object
+          spec:
+            description: KabaneroSpec defines the desired state of Kabanero
+            properties:
+              admissionControllerWebhook:
+                properties:
+                  image:
+                    type: string
+                  repository:
+                    type: string
+                  tag:
+                    type: string
+                  version:
+                    type: string
+                type: object
+              cliServices:
+                description: KabaneroCliServicesCustomizationSpec defines customization
+                  entries for the Kabanero CLI.
+                properties:
+                  image:
+                    type: string
+                  repository:
+                    type: string
+                  sessionExpirationSeconds:
+                    type: string
+                  tag:
+                    type: string
+                  version:
+                    description: 'Future: Enable     bool   `json:"enable,omitempty"`'
+                    type: string
+                type: object
+              codeReadyWorkspaces:
+                description: CRWCustomizationSpec defines customization entries for
+                  codeready-workspaces.
+                properties:
+                  enable:
+                    type: boolean
+                  operator:
+                    description: CRWOperatorSpec defines customization entries for
+                      the codeready-workspaces operator.
+                    properties:
+                      customResourceInstance:
+                        description: CRWOperatorCustomResourceSpec defines custom
+                          resource customization entries for the codeready-workspaces
+                          operator.
                         properties:
-                          assetName:
+                          cheWorkspaceClusterRole:
                             type: string
-                          hostname:
-                            type: string
-                          organization:
-                            type: string
-                          project:
-                            type: string
-                          release:
-                            type: string
-                          skipCertVerification:
+                          devFileRegistryImage:
+                            description: CWRCustomResourceDevFileRegImage defines
+                              DevFileRegistryImage custom resource customization for
+                              the codeready-workspaces operator.
+                            properties:
+                              image:
+                                type: string
+                              repository:
+                                type: string
+                              tag:
+                                type: string
+                              version:
+                                type: string
+                            type: object
+                          openShiftOAuth:
+                            type: boolean
+                          selfSignedCert:
+                            type: boolean
+                          tlsSupport:
                             type: boolean
                         type: object
-                      https:
-                        description: HttpsProtocolFile defines how to retrieve a file
-                          over https
-                        properties:
-                          skipCertVerification:
-                            type: boolean
-                          url:
-                            type: string
-                        type: object
-                      id:
-                        type: string
-                      sha256:
-                        type: string
-                    type: object
-                  type: array
-                repositories:
-                  items:
-                    description: RepositoryConfig defines customization entries for
-                      a stack.
-                    properties:
-                      gitRelease:
-                        description: GitReleaseSpec defines customization entries
-                          for a Git release.
-                        properties:
-                          assetName:
-                            type: string
-                          hostname:
-                            type: string
-                          organization:
-                            type: string
-                          project:
-                            type: string
-                          release:
-                            type: string
-                          skipCertVerification:
-                            type: boolean
-                        type: object
-                      https:
-                        description: HttpsProtocolFile defines how to retrieve a file
-                          over https
-                        properties:
-                          skipCertVerification:
-                            type: boolean
-                          url:
-                            type: string
-                        type: object
-<<<<<<< HEAD
-                      name:
-                        type: string
-                      pipelines:
-                        items:
-                          description: PipelineSpec defines a set of pipelines and
-                            associated resources for a component.
-=======
                     type: object
                 type: object
               collectionController:
@@ -700,132 +630,29 @@
                         gitRelease:
                           description: GitReleaseSpec defines customization entries
                             for a Git release.
->>>>>>> 5ef33c43
                           properties:
-                            gitRelease:
-                              description: GitReleaseSpec defines customization entries
-                                for a Git release.
-                              properties:
-                                assetName:
-                                  type: string
-                                hostname:
-                                  type: string
-                                organization:
-                                  type: string
-                                project:
-                                  type: string
-                                release:
-                                  type: string
-                                skipCertVerification:
-                                  type: boolean
-                              type: object
-                            https:
-                              description: HttpsProtocolFile defines how to retrieve
-                                a file over https
-                              properties:
-                                skipCertVerification:
-                                  type: boolean
-                                url:
-                                  type: string
-                              type: object
-                            id:
-                              type: string
-                            sha256:
-                              type: string
+                            assetName:
+                              type: string
+                            hostname:
+                              type: string
+                            organization:
+                              type: string
+                            project:
+                              type: string
+                            release:
+                              type: string
+                            skipCertVerification:
+                              type: boolean
                           type: object
-<<<<<<< HEAD
-                        type: array
-                    type: object
-                  type: array
-                skipRegistryCertVerification:
-                  type: boolean
-              type: object
-            targetNamespaces:
-              items:
-                type: string
-              type: array
-            triggers:
-              items:
-                description: TriggerSpec defines the sets of default triggers for
-                  the stacks
-                properties:
-                  gitRelease:
-                    description: GitReleaseSpec defines customization entries for
-                      a Git release.
-                    properties:
-                      assetName:
-                        type: string
-                      hostname:
-                        type: string
-                      organization:
-                        type: string
-                      project:
-                        type: string
-                      release:
-                        type: string
-                      skipCertVerification:
-                        type: boolean
-                    type: object
-                  https:
-                    description: HttpsProtocolFile defines how to retrieve a file
-                      over https
-                    properties:
-                      skipCertVerification:
-                        type: boolean
-                      url:
-                        type: string
-                    type: object
-                  id:
-                    type: string
-                  sha256:
-                    type: string
-                type: object
-              type: array
-            version:
-              type: string
-          type: object
-        status:
-          description: KabaneroStatus defines the observed state of the Kabanero instance.
-          properties:
-            admissionControllerWebhook:
-              description: Admission webhook instance status
-              properties:
-                message:
-                  type: string
-                ready:
-                  type: string
-              type: object
-            appsody:
-              description: Appsody instance readiness status.
-              properties:
-                message:
-                  type: string
-                ready:
-                  type: string
-                version:
-                  type: string
-              type: object
-            cli:
-              description: CLI readiness status.
-              properties:
-                hostnames:
-                  items:
-                    type: string
-                  type: array
-                message:
-                  type: string
-                ready:
-                  type: string
-              type: object
-            codereadyWorkspaces:
-              description: Codeready-workspaces instance readiness status.
-              properties:
-                message:
-                  type: string
-                operator:
-                  description: CRWOperatorStatus defines the observed status details
-                    of the codeready-workspaces operator.
-=======
+                        https:
+                          description: HttpsProtocolFile defines how to retrieve a
+                            file over https
+                          properties:
+                            skipCertVerification:
+                              type: boolean
+                            url:
+                              type: string
+                          type: object
                         name:
                           type: string
                         pipelines:
@@ -881,73 +708,38 @@
                 items:
                   description: TriggerSpec defines the sets of default triggers for
                     the stacks
->>>>>>> 5ef33c43
                   properties:
-                    instance:
-                      description: CRWInstanceStatus defines the observed status details
-                        of the codeready-workspaces operator custom resource.
+                    gitRelease:
+                      description: GitReleaseSpec defines customization entries for
+                        a Git release.
                       properties:
-                        cheWorkspaceClusterRole:
-                          type: string
-                        devfileRegistryImage:
-                          type: string
-                        openShiftOAuth:
+                        assetName:
+                          type: string
+                        hostname:
+                          type: string
+                        organization:
+                          type: string
+                        project:
+                          type: string
+                        release:
+                          type: string
+                        skipCertVerification:
                           type: boolean
-                        selfSignedCert:
+                      type: object
+                    https:
+                      description: HttpsProtocolFile defines how to retrieve a file
+                        over https
+                      properties:
+                        skipCertVerification:
                           type: boolean
-                        tlsSupport:
-                          type: boolean
-                      required:
-                      - cheWorkspaceClusterRole
-                      - devfileRegistryImage
-                      - openShiftOAuth
-                      - selfSignedCert
-                      - tlsSupport
+                        url:
+                          type: string
                       type: object
-                    version:
+                    id:
+                      type: string
+                    sha256:
                       type: string
                   type: object
-<<<<<<< HEAD
-                ready:
-                  type: string
-              type: object
-            collectionController:
-              description: Kabanero collection controller readiness status.
-              properties:
-                message:
-                  type: string
-                ready:
-                  type: string
-                version:
-                  type: string
-              type: object
-            events:
-              description: Events instance status
-              properties:
-                hostnames:
-                  items:
-                    type: string
-                  type: array
-                message:
-                  type: string
-                ready:
-                  type: string
-              type: object
-            gitops:
-              description: The status of the gitops pipelines
-              properties:
-                message:
-                  type: string
-                pipelines:
-                  items:
-                    description: PipelineStatus defines the observed state of the
-                      assets located within a single pipeline .tar.gz.
-                    properties:
-                      activeAssets:
-                        items:
-                          description: RepositoryAssetStatus defines the observed
-                            state of a single asset in a pipelines respository.
-=======
                 type: array
                 x-kubernetes-list-type: set
               version:
@@ -1087,29 +879,18 @@
                           description: GitReleaseInfo is all of the GitReleaseSpec
                             information, minus the "skip cert verification" information,
                             which is not relevant for status.
->>>>>>> 5ef33c43
                           properties:
-                            assetDigest:
-                              type: string
                             assetName:
                               type: string
-                            group:
-                              type: string
-                            kind:
-                              type: string
-                            namespace:
-                              type: string
-                            status:
-                              type: string
-                            statusMessage:
-                              type: string
-                            version:
+                            hostname:
+                              type: string
+                            organization:
+                              type: string
+                            project:
+                              type: string
+                            release:
                               type: string
                           type: object
-<<<<<<< HEAD
-                        type: array
-                      digest:
-=======
                         name:
                           type: string
                         url:
@@ -1166,125 +947,50 @@
                       details of Knative Serving.
                     properties:
                       message:
->>>>>>> 5ef33c43
-                        type: string
-                      gitRelease:
-                        description: GitReleaseInfo is all of the GitReleaseSpec information,
-                          minus the "skip cert verification" information, which is
-                          not relevant for status.
-                        properties:
-                          assetName:
-                            type: string
-                          hostname:
-                            type: string
-                          organization:
-                            type: string
-                          project:
-                            type: string
-                          release:
-                            type: string
-                        type: object
-                      name:
-                        type: string
-                      url:
+                        type: string
+                      ready:
+                        type: string
+                      version:
                         type: string
                     type: object
-                  type: array
-                ready:
-                  type: string
-              type: object
-            kabaneroInstance:
-              description: Kabanero operator instance readiness status. The status
-                is directly correlated to the availability of resources dependencies.
-              properties:
-                message:
-                  type: string
-                ready:
-                  type: string
-                version:
-                  type: string
-              type: object
-            kappnav:
-              description: Kabanero Application Navigator instance readiness status.
-              properties:
-                apiLocations:
-                  items:
-                    type: string
-                  type: array
-                message:
-                  type: string
-                ready:
-                  type: string
-                uiLocations:
-                  items:
-                    type: string
-                  type: array
-              type: object
-            landing:
-              description: Kabanero Landing page readiness status.
-              properties:
-                message:
-                  type: string
-                ready:
-                  type: string
-                version:
-                  type: string
-              type: object
-            serverless:
-              description: OpenShift serverless operator status.
-              properties:
-                knativeServing:
-                  description: KnativeServingStatus defines the observed status details
-                    of Knative Serving.
-                  properties:
-                    message:
-                      type: string
-                    ready:
-                      type: string
-                    version:
-                      type: string
-                  type: object
-                message:
-                  type: string
-                ready:
-                  type: string
-                version:
-                  type: string
-              type: object
-            sso:
-              description: SSO server status
-              properties:
-                configured:
-                  type: string
-                message:
-                  type: string
-                ready:
-                  type: string
-              type: object
-            stackController:
-              description: Kabanero stack controller readiness status.
-              properties:
-                message:
-                  type: string
-                ready:
-                  type: string
-                version:
-                  type: string
-              type: object
-            tekton:
-              description: Tekton instance readiness status.
-              properties:
-                message:
-                  type: string
-                ready:
-                  type: string
-                version:
-                  type: string
-              type: object
-          type: object
-      type: object
-  version: v1alpha2
-  versions:
-  - name: v1alpha2
+                  message:
+                    type: string
+                  ready:
+                    type: string
+                  version:
+                    type: string
+                type: object
+              sso:
+                description: SSO server status
+                properties:
+                  configured:
+                    type: string
+                  message:
+                    type: string
+                  ready:
+                    type: string
+                type: object
+              stackController:
+                description: Kabanero stack controller readiness status.
+                properties:
+                  message:
+                    type: string
+                  ready:
+                    type: string
+                  version:
+                    type: string
+                type: object
+              tekton:
+                description: Tekton instance readiness status.
+                properties:
+                  message:
+                    type: string
+                  ready:
+                    type: string
+                  version:
+                    type: string
+                type: object
+            type: object
+        type: object
     served: true
     storage: true