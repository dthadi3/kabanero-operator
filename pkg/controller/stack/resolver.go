--- conflicted
+++ resolved
@@ -129,9 +129,5 @@
 		url = url + "/index.yaml"
 	}
 
-<<<<<<< HEAD
-	return getFromCache(c, url, repoConf.Https.SkipCertVerification)
-=======
-	return cache.GetFromCache(url, repoConf.Https.SkipCertVerification)
->>>>>>> 05200897
+	return cache.GetFromCache(c, url, repoConf.Https.SkipCertVerification)
 }