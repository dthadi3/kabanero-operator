--- conflicted
+++ resolved
@@ -18,11 +18,7 @@
 	switch {
 	// GIT:
 	case repoConf.GitRelease.IsUsable():
-<<<<<<< HEAD
-		bytes, err := cache.GetStackDataUsingGit(c, repoConf.GitRelease, namespace, reqLogger)
-=======
-		bytes, err := getStackDataUsingGit(c, gitReleaseSpecToGitReleaseInfo(repoConf.GitRelease), repoConf.GitRelease.SkipCertVerification, namespace, reqLogger)
->>>>>>> 54286c96
+		bytes, err := cache.GetStackDataUsingGit(c, gitReleaseSpecToGitReleaseInfo(repoConf.GitRelease), repoConf.GitRelease.SkipCertVerification, namespace, reqLogger)
 		if err != nil {
 			return nil, err
 		}
