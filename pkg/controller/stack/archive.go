package stack

import (
	"archive/tar"
	"bytes"
	"compress/gzip"
	"crypto/sha256"
	"encoding/hex"
	"errors"
	"fmt"
	"io"
	"strings"
	"unicode"

	"github.com/go-logr/logr"
	kabanerov1alpha2 "github.com/kabanero-io/kabanero-operator/pkg/apis/kabanero/v1alpha2"
	yml "gopkg.in/yaml.v2"
	"k8s.io/apimachinery/pkg/apis/meta/v1/unstructured"
	"k8s.io/apimachinery/pkg/util/yaml"
	"sigs.k8s.io/controller-runtime/pkg/client"
)

// Stack archive manifest.yaml
type StackManifest struct {
	Contents []StackContents `yaml:"contents,omitempty"`
}

type StackContents struct {
	File   string `yaml:"file,omitempty"`
	Sha256 string `yaml:"sha256,omitempty"`
}

// This is the rendered asset, including its sha256 from the manifest.
type StackAsset struct {
	Name    string
	Group   string
	Version string
	Kind    string
	Sha256  string
	Yaml    unstructured.Unstructured
}

func DownloadToByte(c client.Client, namespace string, url string, gitRelease kabanerov1alpha2.GitReleaseSpec) ([]byte, error) {
	var archiveBytes []byte
	switch {
	// GIT:
	case isGitReleaseUsable(gitRelease):
		bytes, err := getStackIndexUsingGit(c, gitRelease, namespace)
		if err != nil {
			return nil, err
		}
		archiveBytes = bytes
	// HTTPS:
	case len(url) != 0:
		bytes, err := getFromCache(url, false)
		if err != nil {
			return nil, err
		}
		archiveBytes = bytes
	// NOT SUPPORTED:
	default:
		return nil, fmt.Errorf("No information was provided to retrieve the stack's index file. Specify a stack repository that includes a HTTP URL location or GitHub release information.")
	}

	return archiveBytes, nil
}

// Print something that looks similar to xxd output
func commTrace(buffer []byte) string {
	var sb strings.Builder
	for bytesLeft := len(buffer); bytesLeft > 0; {
		var bytesThisRound []byte
		if bytesLeft >= 16 {
			bytesThisRound = buffer[len(buffer)-bytesLeft : len(buffer)-bytesLeft+16]
		} else {
			bytesThisRound = buffer[len(buffer)-bytesLeft:]
		}

		// Build up the line to print
		sb.WriteString(fmt.Sprintf("%.08X: ", len(buffer)-bytesLeft))
		for i := 0; i < 16; i = i + 2 {
			x := len(bytesThisRound) - i
			if x >= 2 {
				sb.WriteString(fmt.Sprintf("%.04X ", bytesThisRound[i:i+2]))
			} else if x == 1 {
				sb.WriteString(fmt.Sprintf("%.02X   ", bytesThisRound[i]))
			} else {
				sb.WriteString("     ")
			}
		}

		for _, b := range bytesThisRound {
			if unicode.IsPrint(rune(b)) {
				sb.WriteByte(b)
			} else {
				sb.WriteString(".")
			}
		}
		sb.WriteString("\n")

		// Subtract for next loop
		bytesLeft -= len(bytesThisRound)
	}

	return sb.String()
}

// Read X bytes from reader.
func readBytesFromReader(size int64, r io.Reader) ([]byte, error) {
	b := make([]byte, size)
	for bytesLeft := size; bytesLeft > 0; {
		i, err := r.Read(b[size-bytesLeft:])
		bytesLeft -= int64(i)
		// An EOF error is normal as long as we read all the bytes.
		if err != nil {
			if err == io.EOF {
				if bytesLeft != 0 {
					return nil, fmt.Errorf("EOF received before end of file: %v", err.Error())
				}

				break
			}

			// Otherwise, just return the error.
			return nil, err
		}
	}

	return b, nil
}

//Read the manifests from a tar.gz archive
//It would be better to use the manifest.yaml as the index, and check the signatures
//For now, ignore manifest.yaml and return all other yaml files from the archive
func decodeManifests(archive []byte, renderingContext map[string]interface{}, reqLogger logr.Logger) ([]StackAsset, error) {
	manifests := []StackAsset{}
	var stackmanifest StackManifest

	// Read the manifest.yaml from the stack archive
	r := bytes.NewReader(archive)
	gzReader, err := gzip.NewReader(r)
	if err != nil {
		return nil, errors.New(fmt.Sprintf("Could not read manifest gzip"))
	}
	tarReader := tar.NewReader(gzReader)

	foundManifest := false
	var headers []string
	for {
		header, err := tarReader.Next()

		if err == io.EOF {
			break
		}

		if err != nil {
			return nil, errors.New(fmt.Sprintf("Could not read manifest tar"))
		}

		headers = append(headers, header.Name)

		switch {
		case strings.TrimPrefix(header.Name, "./") == "manifest.yaml":
			//Buffer the document for further processing
			b, err := readBytesFromReader(header.Size, tarReader)
			if err != nil {
				return nil, fmt.Errorf("Error reading archive %v: %v", header.Name, err.Error())
			}
			err = yml.Unmarshal(b, &stackmanifest)
			if err != nil {
				return nil, err
			}
			foundManifest = true
		}
	}

	reqLogger.Info(fmt.Sprintf("Header names: %v", strings.Join(headers, ",")))

	if foundManifest != true {
		return nil, fmt.Errorf("Error reading archive, unable to read manifest.yaml")
	}

	// Re-Read the archive and validate against archive manifest.yaml
	r = bytes.NewReader(archive)
	gzReader, err = gzip.NewReader(r)
	if err != nil {
		return nil, errors.New(fmt.Sprintf("Could not read manifest gzip"))
	}
	tarReader = tar.NewReader(gzReader)

	for {
		header, err := tarReader.Next()

		if err == io.EOF {
			break
		}

		if err != nil {
			return nil, errors.New(fmt.Sprintf("Could not read manifest tar"))
		}

		// Ignore manifest.yaml on this pass, only read yaml files
		switch {
		case strings.TrimPrefix(header.Name, "./") == "manifest.yaml":
			break
		case strings.HasSuffix(header.Name, ".yaml"):
			//Buffer the document for further processing
			b, err := readBytesFromReader(header.Size, tarReader)
			if err != nil {
				return nil, fmt.Errorf("Error reading archive %v: %v", header.Name, err.Error())
			}

			// Checksum. Lookup the read file in the index and compare sha256
			match := false
			b_sum := sha256.Sum256(b)
			assetSumString := ""
			for _, content := range stackmanifest.Contents {
				if content.File == strings.TrimPrefix(header.Name, "./") {
					// Older releases may not have a sha256 in the manifest.yaml
					assetSumString = content.Sha256
					if content.Sha256 != "" {
						var c_sum [32]byte
						decoded, err := hex.DecodeString(content.Sha256)
						if err != nil {
							return nil, err
						}
						copy(c_sum[:], decoded)
						if b_sum != c_sum {
							return nil, fmt.Errorf("Archive file: %v  manifest.yaml checksum: %x  did not match file checksum: %x", header.Name, c_sum, b_sum)
						}
						match = true
					} else {
						// Would be nice if we could make this a warning message, but it seems like the only
						// options are error and info.  It's possible that some implementation has other methods
						// but someone needs to investigate.
						reqLogger.Info(fmt.Sprintf("Archive file %v was listed in the manifest but had no checksum.  Checksum validation for this file is skipped.", header.Name))
						match = true
					}
				}
			}
			if match != true {
				return nil, fmt.Errorf("File %v was found in the archive, but not in the manifest.yaml", header.Name)
			}

			//Apply the Kabanero yaml directive processor
<<<<<<< HEAD
			pmanifests, err := processManifest(b, renderingContext, header.Name, assetSumString)
=======
			s := &DirectiveProcessor{}
			b, err = s.Render(b, renderingContext)
			if err != nil {
				return nil, fmt.Errorf("Error processing directives %v: %v", header.Name, err.Error())
			}

			decoder := yaml.NewYAMLToJSONDecoder(bytes.NewReader(b))
			out := unstructured.Unstructured{}
			for err = decoder.Decode(&out); err == nil; {
				gvk := out.GroupVersionKind()
				manifests = append(manifests, StackAsset{Name: out.GetName(), Group: gvk.Group, Version: gvk.Version, Kind: gvk.Kind, Yaml: out, Sha256: assetSumString})
				out = unstructured.Unstructured{}
				err = decoder.Decode(&out)
			}

>>>>>>> cb511e7e
			if (err != nil) && (err != io.EOF) {
				return nil, fmt.Errorf("Error decoding %v: %v", header.Name, err.Error())
			}
			manifests = append(manifests, pmanifests...)
		}
	}
	return manifests, nil
}

<<<<<<< HEAD

//Apply the Kabanero yaml directive processor
func processManifest(b []byte, renderingContext map[string]interface{}, filename string, assetSumString string) ([]StackAsset, error){
	manifests := []StackAsset{}
	s := &DirectiveProcessor{}
	rb, err := s.Render(b, renderingContext)
	if err != nil {
		return manifests, fmt.Errorf("Error processing directives %v: %v", filename, err.Error())
	}

	decoder := yaml.NewYAMLToJSONDecoder(bytes.NewReader(rb))
	out := unstructured.Unstructured{}
	for err = decoder.Decode(&out); err == nil; {
		gvk := out.GroupVersionKind()
		manifests = append(manifests, StackAsset{Name: out.GetName(), Group: gvk.Group, Version: gvk.Version, Kind: gvk.Kind, Yaml: out, Sha256: assetSumString})
		out = unstructured.Unstructured{}
		err = decoder.Decode(&out)
	}
	return manifests, err
}


func GetManifests(url string, checksum string, renderingContext map[string]interface{}, reqLogger logr.Logger) ([]StackAsset, error) {
	b, err := DownloadToByte(url)
=======
func GetManifests(c client.Client, namespace string, pipelineStatus kabanerov1alpha2.PipelineStatus, renderingContext map[string]interface{}, reqLogger logr.Logger) ([]StackAsset, error) {
	b, err := DownloadToByte(c, namespace, pipelineStatus.Url, pipelineStatus.GitRelease)
>>>>>>> cb511e7e
	if err != nil {
		return nil, err
	}

	b_sum := sha256.Sum256(b)
	var c_sum [32]byte
	decoded, err := hex.DecodeString(pipelineStatus.Digest)
	if err != nil {
		return nil, err
	}
	copy(c_sum[:], decoded)

	switch {
	case strings.HasSuffix(url, ".tar.gz") || strings.HasSuffix(url, ".tgz"):
		if b_sum != c_sum {
			return nil, fmt.Errorf("Index checksum: %x not match download checksum: %x for Pipeline URL: %v", c_sum, b_sum, url)
		}
		manifests, err := decodeManifests(b, renderingContext, reqLogger)
		if err != nil {
			return nil, err
		}
		return manifests, nil
	case strings.HasSuffix(url, ".yaml") || strings.HasSuffix(url, ".yml"):
		if b_sum != c_sum {
			reqLogger.Info(fmt.Sprintf("Index checksum: %x not match download checksum: %x for Pipeline URL: %v", c_sum, b_sum, url))
		}
		manifests, err := processManifest(b, renderingContext, url, hex.EncodeToString(b_sum[:]))
		if (err != nil) && (err != io.EOF) {
			return nil, err
		}
		return manifests, nil
	default:
		return nil, fmt.Errorf("Can not decode file type of file: %v. Must be .tar.gz or .yaml.", url)
	}
}


<|MERGE_RESOLUTION|>--- conflicted
+++ resolved
@@ -71,7 +71,7 @@
 	for bytesLeft := len(buffer); bytesLeft > 0; {
 		var bytesThisRound []byte
 		if bytesLeft >= 16 {
-			bytesThisRound = buffer[len(buffer)-bytesLeft : len(buffer)-bytesLeft+16]
+			bytesThisRound = buffer[len(buffer)-bytesLeft:len(buffer)-bytesLeft+16]
 		} else {
 			bytesThisRound = buffer[len(buffer)-bytesLeft:]
 		}
@@ -243,63 +243,58 @@
 			}
 
 			//Apply the Kabanero yaml directive processor
-<<<<<<< HEAD
 			pmanifests, err := processManifest(b, renderingContext, header.Name, assetSumString)
-=======
+			if (err != nil) && (err != io.EOF) {
+				return nil, fmt.Errorf("Error decoding %v: %v", header.Name, err.Error())
+			}
+			manifests = append(manifests, pmanifests...)
+		}
+	}
+	return manifests, nil
+}
+
+
+//Apply the Kabanero yaml directive processor
+func processManifest(b []byte, renderingContext map[string]interface{}, filename string, assetSumString string) ([]StackAsset, error){
+	manifests := []StackAsset{}
 			s := &DirectiveProcessor{}
-			b, err = s.Render(b, renderingContext)
+	rb, err := s.Render(b, renderingContext)
 			if err != nil {
-				return nil, fmt.Errorf("Error processing directives %v: %v", header.Name, err.Error())
-			}
-
-			decoder := yaml.NewYAMLToJSONDecoder(bytes.NewReader(b))
+		return manifests, fmt.Errorf("Error processing directives %v: %v", filename, err.Error())
+			}
+
+	decoder := yaml.NewYAMLToJSONDecoder(bytes.NewReader(rb))
 			out := unstructured.Unstructured{}
 			for err = decoder.Decode(&out); err == nil; {
 				gvk := out.GroupVersionKind()
 				manifests = append(manifests, StackAsset{Name: out.GetName(), Group: gvk.Group, Version: gvk.Version, Kind: gvk.Kind, Yaml: out, Sha256: assetSumString})
 				out = unstructured.Unstructured{}
 				err = decoder.Decode(&out)
-			}
-
->>>>>>> cb511e7e
-			if (err != nil) && (err != io.EOF) {
-				return nil, fmt.Errorf("Error decoding %v: %v", header.Name, err.Error())
-			}
-			manifests = append(manifests, pmanifests...)
-		}
-	}
-	return manifests, nil
-}
-
-<<<<<<< HEAD
-
-//Apply the Kabanero yaml directive processor
-func processManifest(b []byte, renderingContext map[string]interface{}, filename string, assetSumString string) ([]StackAsset, error){
-	manifests := []StackAsset{}
-	s := &DirectiveProcessor{}
-	rb, err := s.Render(b, renderingContext)
-	if err != nil {
-		return manifests, fmt.Errorf("Error processing directives %v: %v", filename, err.Error())
-	}
-
-	decoder := yaml.NewYAMLToJSONDecoder(bytes.NewReader(rb))
-	out := unstructured.Unstructured{}
-	for err = decoder.Decode(&out); err == nil; {
-		gvk := out.GroupVersionKind()
-		manifests = append(manifests, StackAsset{Name: out.GetName(), Group: gvk.Group, Version: gvk.Version, Kind: gvk.Kind, Yaml: out, Sha256: assetSumString})
-		out = unstructured.Unstructured{}
-		err = decoder.Decode(&out)
 	}
 	return manifests, err
 }
 
-
-func GetManifests(url string, checksum string, renderingContext map[string]interface{}, reqLogger logr.Logger) ([]StackAsset, error) {
-	b, err := DownloadToByte(url)
-=======
+type fileType string
+var tarGzType fileType = ".tar.gz"
+var yamlType fileType = ".yaml"
+
+func getPipelineFileType(pipelineStatus kabanerov1alpha2.PipelineStatus) fileType {
+	fileName := pipelineStatus.Url
+	if isGitReleaseUsable(pipelineStatus.GitRelease) {
+		fileName = pipelineStatus.GitRelease.AssetName
+	}
+	switch {
+	case strings.HasSuffix(fileName, ".tar.gz") || strings.HasSuffix(fileName, ".tgz"):
+		return tarGzType
+	case strings.HasSuffix(fileName, ".yaml") || strings.HasSuffix(fileName, ".yml"):
+		return yamlType
+	default:
+		return ""
+	}
+}
+
 func GetManifests(c client.Client, namespace string, pipelineStatus kabanerov1alpha2.PipelineStatus, renderingContext map[string]interface{}, reqLogger logr.Logger) ([]StackAsset, error) {
 	b, err := DownloadToByte(c, namespace, pipelineStatus.Url, pipelineStatus.GitRelease)
->>>>>>> cb511e7e
 	if err != nil {
 		return nil, err
 	}
@@ -312,28 +307,28 @@
 	}
 	copy(c_sum[:], decoded)
 
-	switch {
-	case strings.HasSuffix(url, ".tar.gz") || strings.HasSuffix(url, ".tgz"):
+	fileType := getPipelineFileType(pipelineStatus)
+	if fileType == tarGzType {
 		if b_sum != c_sum {
-			return nil, fmt.Errorf("Index checksum: %x not match download checksum: %x for Pipeline URL: %v", c_sum, b_sum, url)
+			return nil, fmt.Errorf("Index checksum: %x not match download checksum: %x for Pipeline Name %v", c_sum, b_sum, pipelineStatus.Name)
 		}
 		manifests, err := decodeManifests(b, renderingContext, reqLogger)
 		if err != nil {
 			return nil, err
 		}
 		return manifests, nil
-	case strings.HasSuffix(url, ".yaml") || strings.HasSuffix(url, ".yml"):
+	} else if fileType == yamlType {
 		if b_sum != c_sum {
-			reqLogger.Info(fmt.Sprintf("Index checksum: %x not match download checksum: %x for Pipeline URL: %v", c_sum, b_sum, url))
-		}
-		manifests, err := processManifest(b, renderingContext, url, hex.EncodeToString(b_sum[:]))
+			reqLogger.Info(fmt.Sprintf("Index checksum: %x not match download checksum: %x for Pipeline Name %v", c_sum, b_sum, pipelineStatus.Name))
+		}
+		manifests, err := processManifest(b, renderingContext, pipelineStatus.Name, hex.EncodeToString(b_sum[:]))
 		if (err != nil) && (err != io.EOF) {
 			return nil, err
 		}
 		return manifests, nil
-	default:
-		return nil, fmt.Errorf("Can not decode file type of file: %v. Must be .tar.gz or .yaml.", url)
-	}
-}
-
-
+	}
+
+	return nil, fmt.Errorf("Can not decode file type of file for Pipeline %v. Must be .tar.gz or .yaml.", pipelineStatus.Name)
+}
+
+
