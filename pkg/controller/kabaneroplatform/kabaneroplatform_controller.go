--- conflicted
+++ resolved
@@ -8,7 +8,7 @@
 
 	"github.com/go-logr/logr"
 	kabanerov1alpha1 "github.com/kabanero-io/kabanero-operator/pkg/apis/kabanero/v1alpha1"
-	corev1 "k8s.io/api/core/v1"
+//	corev1 "k8s.io/api/core/v1"
 	"k8s.io/apimachinery/pkg/api/errors"
 	"k8s.io/apimachinery/pkg/runtime"
 	"sigs.k8s.io/controller-runtime/pkg/client"
@@ -163,12 +163,8 @@
 
 	err = reconcileFeaturedCollections(ctx, instance, r.client)
 	if err != nil {
-<<<<<<< HEAD
-		return reconcile.Result{}, err
-=======
 		fmt.Println("Error in reconcile featured collections: ", err)
 		return r.determineHowToRequeue(request, ctx, instance, err.Error(), r.requeueDelayMapV1, reqLogger)
->>>>>>> 28388364
 	}
 
 	// things worked reset requeue data
@@ -176,12 +172,8 @@
 
 	err = reconcileFeaturedCollectionsV2(ctx, instance, r.client)
 	if err != nil {
-<<<<<<< HEAD
-		return reconcile.Result{}, err
-=======
 		fmt.Println("Error in reconcile featured collections V2: ", err)
 		return r.determineHowToRequeue(request, ctx, instance, err.Error(), r.requeueDelayMapV2, reqLogger)
->>>>>>> 28388364
 	}
 	// things worked reset requeue data
 	r.requeueDelayMapV2[request.Namespace] = RequeueData{0, time.Now()}
@@ -189,23 +181,14 @@
 	//Reconcile the appsody operator
 	err = reconcile_appsody(ctx, instance, r.client)
 	if err != nil {
-<<<<<<< HEAD
-		return reconcile.Result{}, err
-	}
-	
+		fmt.Println("Error in reconcile appsody: ", err)
+		return reconcile.Result{}, err
+	}
+
 	// Deploy the kabanero landing page
 	err = deployLandingPage(instance, r.client)
 	if err != nil {
-=======
-		fmt.Println("Error in reconcile appsody: ", err)
-		return reconcile.Result{}, err
-	}
-
-	// Deploy the kabanero landing page
-	err = deployLandingPage(instance, r.client)
-	if err != nil {
 		fmt.Println("Error deploying the kabanero landing page: ", err)
->>>>>>> 28388364
 		return reconcile.Result{}, err
 	}
 
@@ -225,10 +208,7 @@
 	// Determine the status of the kabanero operator instance and set it.
 	isReady, err := processStatus(ctx, instance, r.client, reqLogger)
 	if err != nil {
-<<<<<<< HEAD
-=======
 		fmt.Println("Error updating the status: ", err)
->>>>>>> 28388364
 		return reconcile.Result{}, err
 	}
 
@@ -236,30 +216,6 @@
 	if !isReady {
 		return reconcile.Result{Requeue: true, RequeueAfter: 60 * time.Second}, err
 	}
-<<<<<<< HEAD
-
-	return reconcile.Result{}, nil
-}
-
-func reconcileKabaneroCli(ctx context.Context, k *kabanerov1alpha1.Kabanero, cl client.Client) error {
-	// Deploy the Kabanero CLI
-	filename := "config/reconciler/kabanero-cli.yaml"
-	m, err := mf.NewManifest(filename, true, cl)
-	if err != nil {
-		return err
-	}
-
-	transforms := []mf.Transformer{
-		mf.InjectOwner(k),
-		mf.InjectNamespace(k.GetNamespace()),
-	}
-
-	err = m.Transform(transforms...)
-	if err != nil {
-		return err
-	}
-=======
->>>>>>> 28388364
 
 	return reconcile.Result{}, nil
 }
