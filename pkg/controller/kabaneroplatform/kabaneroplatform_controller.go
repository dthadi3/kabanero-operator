package kabaneroplatform

import (
	"context"
	"fmt"
	"os"
	"strings"
	"sync"
	"time"

	"github.com/go-logr/logr"
	kabanerov1alpha2 "github.com/kabanero-io/kabanero-operator/pkg/apis/kabanero/v1alpha2"
  "github.com/kabanero-io/kabanero-operator/pkg/controller/utils/timer"
<<<<<<< HEAD
=======
	"github.com/kabanero-io/kabanero-operator/pkg/versioning"
	mfc "github.com/manifestival/controller-runtime-client"
	mf "github.com/manifestival/manifestival"
>>>>>>> 2788adbf
	"github.com/operator-framework/operator-sdk/pkg/k8sutil"

	appsv1 "k8s.io/api/apps/v1"
	corev1 "k8s.io/api/core/v1"
	"k8s.io/apimachinery/pkg/api/errors"
	"k8s.io/apimachinery/pkg/apis/meta/v1/unstructured"
	"k8s.io/apimachinery/pkg/runtime"
	"k8s.io/apimachinery/pkg/runtime/schema"
	"k8s.io/apimachinery/pkg/types"
	"sigs.k8s.io/controller-runtime/pkg/client"
	"sigs.k8s.io/controller-runtime/pkg/controller"
	"sigs.k8s.io/controller-runtime/pkg/event"
	"sigs.k8s.io/controller-runtime/pkg/handler"
	logf "sigs.k8s.io/controller-runtime/pkg/log"
	"sigs.k8s.io/controller-runtime/pkg/manager"
	"sigs.k8s.io/controller-runtime/pkg/predicate"
	"sigs.k8s.io/controller-runtime/pkg/reconcile"
	"sigs.k8s.io/controller-runtime/pkg/source"
)

var log = logf.Log.WithName("controller_kabaneroplatform")
var ctrlr controller.Controller
var operatorContainerImage string
var operatorContainerImageOp sync.Once

// A list of functions driven by the reconciler
type reconcileFunc func(context.Context, *kabanerov1alpha2.Kabanero, client.Client, logr.Logger) error

type reconcileFuncType struct {
	name     string
	function reconcileFunc
}

var reconcileFuncs = []reconcileFuncType{
	{name: "stack controller", function: reconcileStackController},
	{name: "landing page", function: deployLandingPage},
	{name: "cli service", function: reconcileKabaneroCli},
	{name: "CodeReady Workspaces", function: reconcileCRW},
	{name: "events", function: reconcileEvents},
	{name: "sso", function: reconcileSso},
	{name: "gitops", function: reconcileGitopsPipelines},
	{name: "target namespaces", function: reconcileTargetNamespaces},
<<<<<<< HEAD
=======
	{name: "devfile registry controller", function: reconcileDevfileRegistry},
>>>>>>> 2788adbf
}

// Add creates a new Kabanero Controller and adds it to the Manager. The Manager will set fields on the Controller
// and Start it when the Manager is Started.
func Add(mgr manager.Manager) error {
	// It is very unlikely that this would fail, since the main also checks for it.
	watchNamespace, err := k8sutil.GetWatchNamespace()
	if err != nil {
		return err
<<<<<<< HEAD
	}
=======
}
>>>>>>> 2788adbf

	// Lets be sure a single namespace is specified.
	numberOfWatchNamespaces := len(strings.Split(watchNamespace, ","))
	if numberOfWatchNamespaces != 1 {
		return fmt.Errorf("%v watch namespaces were specified, but only a single watch namespace is supported: %v", numberOfWatchNamespaces, watchNamespace)
	}
	
	r := &ReconcileKabanero{
		client:          mgr.GetClient(),
		scheme:          mgr.GetScheme(),
		requeueDelayMap: make(map[string]RequeueData),
	  watchNamespace:  watchNamespace}
<<<<<<< HEAD
	
=======

>>>>>>> 2788adbf
	// Create a new controller
	c, err := controller.New("kabaneroplatform-controller", mgr, controller.Options{Reconciler: r})
	if err != nil {
		return err
	}
	ctrlr = c

	// Watch for changes to primary resource Kabanero
	err = c.Watch(&source.Kind{Type: &kabanerov1alpha2.Kabanero{}}, &handler.EnqueueRequestForObject{})
	if err != nil {
		return err
	}

	// Watch Stacks
	err = c.Watch(&source.Kind{Type: &kabanerov1alpha2.Stack{}}, getWatchHandlerForKabaneroOwner(), getWatchPredicateFunc())
	if err != nil {
		return err
	}

	// Watch Kabanero owned deployments.
	err = c.Watch(&source.Kind{Type: &appsv1.Deployment{}}, getWatchHandlerForKabaneroOwner(), getWatchPredicateFunc())
	if err != nil {
		return err
	}

	// Watch CheCluster instances.  We watch these so that we can enforce
	// some fields that should not be changed by the user.
	err = watchCRWInstance(c)
	if err != nil {
		return err
	}

	// Watch Namespace instances.  We only care about create and delete events, not update events.
	// When we see that a namespace has been created/deleted, we need to process any Kabanero objects that
	// reference that namespace.
	err = c.Watch(&source.Kind{Type: &corev1.Namespace{}}, &handler.EnqueueRequestsFromMapFunc{
		ToRequests: handler.ToRequestsFunc(r.targetNamespaceMapFunc)}, predicate.Funcs{
			UpdateFunc: func(e event.UpdateEvent) bool { return false }})
	if err != nil {
		return err
	}
<<<<<<< HEAD
	
=======

>>>>>>> 2788adbf
/* Useful if RoleBindingList is changed to use Structured instead of Unstructured
	// Index Rolebindings by name
	if err := mgr.GetFieldIndexer().IndexField(&rbacv1.RoleBinding{}, "metadata.name", func(rawObj runtime.Object) []string {
		rolebinding := rawObj.(*rbacv1.RoleBinding)
		return []string{rolebinding.ObjectMeta.Name}
	}); err != nil {
		return err
	}
*/

	return nil
}

func (r *ReconcileKabanero) getOperatorImage() (string, error) {
	// First, read the POD_NAME env variable.  This is set in the deployment spec in the CSV.
	podName := os.Getenv("POD_NAME")
	if len(podName) == 0 {
		return "", fmt.Errorf("The POD_NAME environment variable is not set, or is empty")
	}

	// Second, get the Pod instance with that name
	pod := &corev1.Pod{}
	kubePodName := types.NamespacedName{Name: podName, Namespace: r.watchNamespace}
	err := r.client.Get(context.TODO(), kubePodName, pod)
	if err != nil {
		return "", fmt.Errorf("Pod %v could not be retrieved: %v", podName, err.Error())
	} 
	
	// Third, parse out the container name, then the image
	for _, container := range pod.Spec.Containers {
		if container.Name == "kabanero-operator" {
			return container.Image, nil
		}
	}

	return "", fmt.Errorf("No container named 'kabanero-operator' was found in Pod %v", podName)
}


// Returns a watch handler.
func getWatchHandlerForKabaneroOwner() *handler.EnqueueRequestForOwner {
	return &handler.EnqueueRequestForOwner{
		IsController: true,
		OwnerType:    &kabanerov1alpha2.Kabanero{},
	}
}

// Returns a watch predicate.
func getWatchPredicateFunc() predicate.Funcs {
	return predicate.Funcs{
		UpdateFunc: func(e event.UpdateEvent) bool {
			// Returning true only when the metadata generation has changed,
			// allows us to ignore events where only the object status has changed,
			// since the generation is not incremented when only the status changes
			return e.MetaOld.GetGeneration() != e.MetaNew.GetGeneration()
		},
	}
}

var _ reconcile.Reconciler = &ReconcileKabanero{}

// ReconcileKabanero reconciles a KabaneroPlatform object
type ReconcileKabanero struct {
	// This client, initialized using mgr.Client() above, is a split client
	// that reads objects from the cache and writes to the apiserver
	client          client.Client
	scheme          *runtime.Scheme
	requeueDelayMap map[string]RequeueData
	watchNamespace  string
}

// RequeueData stores information that enables reconcile operations to be retried.
type RequeueData struct {
	delay      int
	futureTime time.Time
}

// When we see that a namespace has changed, we want to reconcile any Kabanero instances that
// reference that namespace in its targetNamespaces list.
func (r *ReconcileKabanero) targetNamespaceMapFunc(a handler.MapObject) []reconcile.Request {
	log.Info(fmt.Sprintf("Processing for change in namespace %v", a.Meta.GetName()))
	
	// List Kabanero instances
	kabaneros := &kabanerov1alpha2.KabaneroList{}
	err := r.client.List(context.TODO(), kabaneros, client.InNamespace(r.watchNamespace))
	if err != nil {
		log.Error(err, fmt.Sprintf("Could not process namespace event for \"%v\"", a.Meta.GetName()))
		return nil
	}

	// For each Kabanero instance, if spec.targetNamespaces includes a.meta.name then add a reconcile request.
	requests := []reconcile.Request{}
	for _, kabanero := range kabaneros.Items {
		for _, namespace := range kabanero.Spec.TargetNamespaces {
			if namespace == a.Meta.GetName() {
				requests = append(requests, reconcile.Request{types.NamespacedName{Name: kabanero.Name, Namespace: kabanero.Namespace}})
				break
			}
		}
	}
	
  return requests
}

// Determine if requeue is needed or not.
// If requeue is required set RequeueAfter to 60 seconds the first time.
// After the first time increase RequeueAfter by 60 seconds up to a max of 15 minutes.
func (r *ReconcileKabanero) determineHowToRequeue(ctx context.Context, request reconcile.Request, instance *kabanerov1alpha2.Kabanero, errorMessage string, requeueDelayMap map[string]RequeueData, reqLogger logr.Logger) (reconcile.Result, error) {
	var requeueDelay int
	var localFutureTime time.Time
	requeueData, ok := requeueDelayMap[request.Namespace]
	if !ok {
		requeueDelay = 0
		localFutureTime = time.Now()
		requeueData := RequeueData{requeueDelay, localFutureTime}
		requeueDelayMap[request.Namespace] = requeueData
	} else {
		requeueDelay = requeueData.delay
		localFutureTime = requeueData.futureTime
	}
	currentTime := time.Now()
	// if first time or current time is after the requeue time we requested previously, request a requeue
	if requeueDelay == 0 || currentTime.After(localFutureTime) {
		// only update status if error message changed
		if strings.Compare(errorMessage, instance.Status.KabaneroInstance.Message) != 0 {
			instance.Status.KabaneroInstance.Message = errorMessage
			instance.Status.KabaneroInstance.Ready = "False"
			// Update the kabanero instance status.
			err := r.client.Status().Update(ctx, instance)
			if err != nil {
				reqLogger.Error(err, "Error updating Kabanero status.")
			}
		}
		// increase delay by 60 seconds
		requeueDelay = requeueDelay + 60
		// do not go over 15 minutes
		if requeueDelay >= 900 {
			requeueDelay = 900
		}
		localFutureTime = currentTime.Add(time.Duration(requeueDelay) * time.Second)
		requeueDelayMap[request.Namespace] = RequeueData{requeueDelay, localFutureTime}
		reqLogger.Info(fmt.Sprintf("Reconciling Kabanero requesting requeue in %d seconds", requeueDelay))

		return reconcile.Result{Requeue: true, RequeueAfter: time.Duration(requeueDelay) * time.Second}, nil
	}

	// No requeue
	return reconcile.Result{}, nil

}



// Reconcile reads that state of the cluster for a Kabanero object and makes changes based on the state read
// and what is in the Kabanero.Spec
// Note:
// The Controller will requeue the Request to be processed again if the returned error is non-nil or
// Result.Requeue is true, otherwise upon completion it will remove the work from the queue.
func (r *ReconcileKabanero) Reconcile(request reconcile.Request) (reconcile.Result, error) {
	ctx := context.Background()

	reqLogger := log.WithValues("Request.Namespace", request.Namespace, "Request.Name", request.Name)
	reqLogger.Info("Reconciling Kabanero")

	// Retrieve the Kabanero operator image name, for use later.  Only do this once.  Can't do it
	// in the add() method because the client is not started yet (that would have been ideal).
	operatorContainerImageOp.Do(func() {
		var err error
		operatorContainerImage, err = r.getOperatorImage()
		if err != nil {
			log.Error(err, "Could not read the kabanero-operator container image from the pod")
		}
	})

	// TODO: Retrieve kabanero as unstructured
	kabInstanceUnstructured := &unstructured.Unstructured{}
	kabInstanceUnstructured.SetGroupVersionKind(schema.GroupVersionKind{
		Kind:    "Kabanero",
		Group:   kabanerov1alpha2.SchemeGroupVersion.Group,
		Version: kabanerov1alpha2.SchemeGroupVersion.Version,
	})

	err := r.client.Get(context.TODO(), request.NamespacedName, kabInstanceUnstructured)
	if err != nil {
		if errors.IsNotFound(err) {
			// Request object not found, could have been deleted after reconcile request.
			// Owned objects are automatically garbage collected.
			// Return and don't requeue
			return reconcile.Result{}, nil
		}
		// Error reading the object - requeue the request.
		return reconcile.Result{}, err
	}


	// Fetch the Kabanero instance
	instance := &kabanerov1alpha2.Kabanero{}
	err = r.client.Get(context.TODO(), request.NamespacedName, instance)
	if err != nil {
		if errors.IsNotFound(err) {
			// Request object not found, could have been deleted after reconcile request.
			// Owned objects are automatically garbage collected.
			// Return and don't requeue
			return reconcile.Result{}, nil
		}
		// Error reading the object - requeue the request.
		return reconcile.Result{}, err
	}

	// Initializes dependency data
	initializeDependencies(instance)

	// Process kabanero instance deletion logic.
	beingDeleted, err := processDeletion(ctx, instance, r.client, reqLogger)
	if err != nil {
		return reconcile.Result{}, err
	}

	if beingDeleted {
		return reconcile.Result{}, nil
	}

	// Reconcile the admission controller webhook
	err = reconcileAdmissionControllerWebhook(ctx, instance, r.client, reqLogger)
	if err != nil {
		reqLogger.Error(err, "Error reconciling kabanero-admission-controller-webhook")
		return reconcile.Result{}, err
	}

	// Collections are no longer supported.  Remove any objects that were used by
	// the collection controller.
	cleanupCollectionController(ctx, instance, r.client, reqLogger)
	
	// Wait for the admission controller webhook to be ready before we try
	// to deploy the featured stacks.
	isAdmissionControllerWebhookReady, _ := getAdmissionControllerWebhookStatus(instance, r.client, reqLogger)
	if isAdmissionControllerWebhookReady == false {
		processStatus(ctx, request, instance, r.client, reqLogger)
		return reconcile.Result{Requeue: true, RequeueAfter: 10 * time.Second}, nil
	}

	// Iterate the components and try to reconcile.  If something goes wrong,
	// update the status and try again later.
	for _, component := range reconcileFuncs {
		err = component.function(ctx, instance, r.client, reqLogger)
		if err != nil {
			reqLogger.Error(err, fmt.Sprintf("Error deploying %v.", component.name))
			processStatus(ctx, request, instance, r.client, reqLogger)
			return reconcile.Result{}, err
		}
	}

<<<<<<< HEAD
	// Deploy feature collection resources.
=======
	// Deploy featured stack resources.
>>>>>>> 2788adbf
	err = reconcileFeaturedStacks(ctx, instance, r.client, reqLogger)
	if err != nil {
		reqLogger.Error(err, "Error reconciling featured stacks.")
		processStatus(ctx, request, instance, r.client, reqLogger)
		return r.determineHowToRequeue(ctx, request, instance, err.Error(), r.requeueDelayMap, reqLogger)
	}

	// things worked reset requeue data
	r.requeueDelayMap[request.Namespace] = RequeueData{0, time.Now()}

	// Determine the status of the kabanero operator instance and set it.
	isReady, err := processStatus(ctx, request, instance, r.client, reqLogger)
	if err != nil {
		reqLogger.Error(err, "Error updating the status.")
		return reconcile.Result{}, err
	}

	// If all resource dependencies are not in the ready state, reconcile again in 60 seconds.
	if !isReady {
		return reconcile.Result{Requeue: true, RequeueAfter: 60 * time.Second}, err
	}

	return reconcile.Result{}, nil
}

// Drives kabanero instance deletion processing. This includes creating a finalizer, handling
// kabanero instance cleanup logic, and finalizer removal.
func processDeletion(ctx context.Context, k *kabanerov1alpha2.Kabanero, client client.Client, reqLogger logr.Logger) (bool, error) {
	// The kabanero instance is not deleted. Create a finalizer if it was not created already.
	kabaneroFinalizer := "kabanero.io.kabanero-operator"
	foundFinalizer := isFinalizerInList(k, kabaneroFinalizer)
	beingDeleted := !k.ObjectMeta.DeletionTimestamp.IsZero()
	if !beingDeleted {
		if !foundFinalizer {
			k.ObjectMeta.Finalizers = append(k.ObjectMeta.Finalizers, kabaneroFinalizer)
			// Need to cache the Group/Version/Kind here because the Update call
			// will clear them.  This is fixed in controller-runtime v0.2.0 /
			// operator-sdk 0.11.0.  TODO
			gvk := k.GroupVersionKind()
			err := client.Update(ctx, k)
			if err != nil {
				reqLogger.Error(err, "Unable to set the kabanero operator finalizer.")
				return beingDeleted, err
			}
			k.SetGroupVersionKind(gvk)
		}

		return beingDeleted, nil
	}

	// The instance is being deleted.
	if foundFinalizer {
		// Drive kabanero cleanup processing.
		err := cleanup(ctx, k, client, reqLogger)
		if err != nil {
			reqLogger.Error(err, "Error during cleanup processing.")
			return beingDeleted, err
		}

		// Remove the finalizer entry from the instance.
		var newFinalizerList []string
		for _, finalizer := range k.ObjectMeta.Finalizers {
			if finalizer == kabaneroFinalizer {
				continue
			}
			newFinalizerList = append(newFinalizerList, finalizer)
		}

		k.ObjectMeta.Finalizers = newFinalizerList

		// Need to cache the Group/Version/Kind here because the Update call
		// will clear them.  This is fixed in controller-runtime v0.2.0 /
		// operator-sdk 0.11.0.  TODO
		gvk := k.GroupVersionKind()
		err = client.Update(ctx, k)

		if err != nil {
			reqLogger.Error(err, "Error while attempting to remove the finalizer.")
			return beingDeleted, err
		}

		k.SetGroupVersionKind(gvk)
	}

	return beingDeleted, nil
}

// Handles all cleanup logic for the Kabanero instance.
func cleanup(ctx context.Context, k *kabanerov1alpha2.Kabanero, client client.Client, reqLogger logr.Logger) error {
	// if landing enabled
	if k.Spec.Landing.Enable == nil || (k.Spec.Landing.Enable != nil && *(k.Spec.Landing.Enable) == true) {
		// Remove landing page customizations for the current namespace.
		err := removeWebConsoleCustomization(k, client)
		if err != nil {
			return err
		}
	}

	// Remove the webhook configurations and friends.
	err := cleanupAdmissionControllerWebhook(k, client, reqLogger)
	if err != nil {
		return err
	}

	// Remove the cross-namespace objects that the stack controller uses.
	err = cleanupStackController(ctx, k, client)
	if err != nil {
		return err
	}

	// Remove resources deployed in support of codeready-workspaces.
	err = deleteCRWOperatorResources(ctx, k, client)
	if err != nil {
		return err
	}

	// Cleanup the Gitops pipelines and their cross-namespace objects
	err = cleanupGitopsPipelines(ctx, k, client, reqLogger)
	if err != nil {
		return err
	}

	// Remove the cross-namespace objects that target namespaces use.
	err = cleanupTargetNamespaces(ctx, k, client)
	if err != nil {
		return err
	}
	
	// Remove the cross-namespace objects that target namespaces use.
	err = cleanupTargetNamespaces(ctx, k, client)
	if err != nil {
		return err
	}
	
	// Cleanup the Devfile registry controller and its cross-namespace objects
	err = cleanupDevfileRegistry(k, client, reqLogger)
	if err != nil {
		return err
	}

	return nil
}

// Returns true if the kabanero operator instance has the given finalizer defined. False otherwise.
func isFinalizerInList(k *kabanerov1alpha2.Kabanero, finalizer string) bool {
	for _, f := range k.ObjectMeta.Finalizers {
		if f == finalizer {
			return true
		}
	}
	return false
}

// Retrieves Kabanero resource dependencies' readiness status to determine the Kabanero instance readiness status.
// If all resource dependencies are in the ready state, the kabanero instance's readiness status
// is set to true. Otherwise, it is set to false.
func processStatus(ctx context.Context, request reconcile.Request, k *kabanerov1alpha2.Kabanero, c client.Client, reqLogger logr.Logger) (bool, error) {
	errorMessage := "One or more resource dependencies are not ready."
	_, instanceVersion := resolveKabaneroVersion(k)
	k.Status.KabaneroInstance.Version = instanceVersion

	k.Status.KabaneroInstance.Ready = "False"

	// Gather the status of all resource dependencies.
	isStackControllerReady, _ := getStackControllerStatus(ctx, k, c)
	isAppsodyReady, _ := getAppsodyStatus(k, c, reqLogger)
	isTektonReady, _ := getTektonStatus(k, c)
	isServerlessReady, _ := getServerlessStatus(k, c, reqLogger)
	isCliRouteReady, _ := getCliRouteStatus(k, reqLogger, c)
	isKabaneroLandingReady, _ := getKabaneroLandingPageStatus(k, c)
	isKubernetesAppNavigatorReady, _ := getKappnavStatus(k, c)
	isCRWReady, _ := getCRWStatus(ctx, k, c)
	isEventsReady, _ := getEventsStatus(k, c, reqLogger)
	isAdmissionControllerWebhookReady, _ := getAdmissionControllerWebhookStatus(k, c, reqLogger)
	isSsoReady, _ := getSsoStatus(k, c, reqLogger)
	isGitopsReady, _ := getGitopsStatus(k)
	isTargetNamespacesReady, _ := getTargetNamespacesStatus(k)

	// Set the overall status.
	isKabaneroReady := isStackControllerReady &&
		isTektonReady &&
		isServerlessReady &&
		isCliRouteReady &&
		isKabaneroLandingReady &&
		isAppsodyReady &&
		isKubernetesAppNavigatorReady &&
		isCRWReady &&
		isEventsReady &&
		isAdmissionControllerWebhookReady &&
		isSsoReady &&
		isGitopsReady &&
		isTargetNamespacesReady

	if isKabaneroReady {
		k.Status.KabaneroInstance.Message = ""
		k.Status.KabaneroInstance.Ready = "True"
	} else {
		k.Status.KabaneroInstance.Message = errorMessage
	}

	// Update the kabanero instance status in a retriable manner. The instance may have changed.
	err := timer.Retry(10, 100*time.Millisecond, func() (bool, error) {
		err := c.Status().Update(ctx, k)
		if err != nil {
			if errors.IsConflict(err) {
				k = &kabanerov1alpha2.Kabanero{}
				err = c.Get(context.TODO(), request.NamespacedName, k)

				if err != nil {
					return false, err
				}

				return false, nil
			}
		}

		return true, nil
	})

	return isKabaneroReady, err
}

// Initializes dependencies.
func initializeDependencies(k *kabanerov1alpha2.Kabanero) {
	// Codeready-workspaces initialization.
	initializeCRW(k)
}

// Cleanup the collection controller (used in past releases)
func cleanupCollectionController(ctx context.Context, k *kabanerov1alpha2.Kabanero, cl client.Client, reqLogger logr.Logger) {
	// Easiest thing to do is probably to load the orchestration and delete everything.
	orchestrationPath := "orchestrations/collection-controller/0.1"
	templateContext := make(map[string]interface{})
	templateContext["instance"] = "nil"
	templateContext["version"] = "nil"
	templateContext["image"] = "nil:nil"
	templateContext["name"] = "kabanero-" + k.GetNamespace() + "-trigger-rolebinding"
	templateContext["kabaneroNamespace"] = k.GetNamespace()
	rev := versioning.SoftwareRevision{Version: "nil", OrchestrationPath: orchestrationPath, Identifiers: templateContext}

	transformMap := make(map[string][]mf.Transformer)
	transformMap["collection-controller.yaml"] = []mf.Transformer{mf.InjectNamespace(k.GetNamespace())}
	transformMap["collection-controller-tekton.yaml"] = []mf.Transformer{}
	for yaml, transforms := range transformMap {
		f, err := rev.OpenOrchestration(yaml)
		if err != nil {
			reqLogger.Error(err, fmt.Sprintf("Unable to open %v orchestration", yaml))
		} else {
			s, err := renderOrchestration(f, templateContext)
			if err != nil {
				reqLogger.Error(err, fmt.Sprintf("Unable to render %v orchestration", yaml))
			} else {
				m, err := mf.ManifestFrom(mf.Reader(strings.NewReader(s)), mf.UseClient(mfc.NewClient(cl)), mf.UseLogger(reqLogger.WithName("manifestival")))
				if err != nil {
					reqLogger.Error(err, fmt.Sprintf("Unable to load manifests for %v orchestration", yaml))
				} else {
					mt, err := m.Transform(transforms...)
					if err != nil {
						reqLogger.Error(err, fmt.Sprintf("Unable to transform manifests for %v orchestration", yaml))
					} else {
						err = mt.Delete()
						if err != nil {
							reqLogger.Error(err, fmt.Sprintf("Unable to delete %v objects", yaml))
						}
					}
				}
			}
		}
	}
}<|MERGE_RESOLUTION|>--- conflicted
+++ resolved
@@ -11,12 +11,9 @@
 	"github.com/go-logr/logr"
 	kabanerov1alpha2 "github.com/kabanero-io/kabanero-operator/pkg/apis/kabanero/v1alpha2"
   "github.com/kabanero-io/kabanero-operator/pkg/controller/utils/timer"
-<<<<<<< HEAD
-=======
 	"github.com/kabanero-io/kabanero-operator/pkg/versioning"
 	mfc "github.com/manifestival/controller-runtime-client"
 	mf "github.com/manifestival/manifestival"
->>>>>>> 2788adbf
 	"github.com/operator-framework/operator-sdk/pkg/k8sutil"
 
 	appsv1 "k8s.io/api/apps/v1"
@@ -59,10 +56,7 @@
 	{name: "sso", function: reconcileSso},
 	{name: "gitops", function: reconcileGitopsPipelines},
 	{name: "target namespaces", function: reconcileTargetNamespaces},
-<<<<<<< HEAD
-=======
 	{name: "devfile registry controller", function: reconcileDevfileRegistry},
->>>>>>> 2788adbf
 }
 
 // Add creates a new Kabanero Controller and adds it to the Manager. The Manager will set fields on the Controller
@@ -72,11 +66,7 @@
 	watchNamespace, err := k8sutil.GetWatchNamespace()
 	if err != nil {
 		return err
-<<<<<<< HEAD
-	}
-=======
-}
->>>>>>> 2788adbf
+}
 
 	// Lets be sure a single namespace is specified.
 	numberOfWatchNamespaces := len(strings.Split(watchNamespace, ","))
@@ -89,11 +79,7 @@
 		scheme:          mgr.GetScheme(),
 		requeueDelayMap: make(map[string]RequeueData),
 	  watchNamespace:  watchNamespace}
-<<<<<<< HEAD
-	
-=======
-
->>>>>>> 2788adbf
+
 	// Create a new controller
 	c, err := controller.New("kabaneroplatform-controller", mgr, controller.Options{Reconciler: r})
 	if err != nil {
@@ -135,11 +121,7 @@
 	if err != nil {
 		return err
 	}
-<<<<<<< HEAD
-	
-=======
-
->>>>>>> 2788adbf
+
 /* Useful if RoleBindingList is changed to use Structured instead of Unstructured
 	// Index Rolebindings by name
 	if err := mgr.GetFieldIndexer().IndexField(&rbacv1.RoleBinding{}, "metadata.name", func(rawObj runtime.Object) []string {
@@ -392,11 +374,7 @@
 		}
 	}
 
-<<<<<<< HEAD
-	// Deploy feature collection resources.
-=======
 	// Deploy featured stack resources.
->>>>>>> 2788adbf
 	err = reconcileFeaturedStacks(ctx, instance, r.client, reqLogger)
 	if err != nil {
 		reqLogger.Error(err, "Error reconciling featured stacks.")
@@ -515,12 +493,6 @@
 
 	// Cleanup the Gitops pipelines and their cross-namespace objects
 	err = cleanupGitopsPipelines(ctx, k, client, reqLogger)
-	if err != nil {
-		return err
-	}
-
-	// Remove the cross-namespace objects that target namespaces use.
-	err = cleanupTargetNamespaces(ctx, k, client)
 	if err != nil {
 		return err
 	}
