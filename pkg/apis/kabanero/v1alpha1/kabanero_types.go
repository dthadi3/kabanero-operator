--- conflicted
+++ resolved
@@ -34,11 +34,9 @@
 
 	Webhook WebhookCustomizationSpec `json:"webhook,omitempty"`
 
-<<<<<<< HEAD
+	CollectionController CollectionControllerSpec `json:"collectionController,omitempty"`
+
 	AdmissionControllerWebhook AdmissionControllerWebhookCustomizationSpec `json:"admissionControllerWebhook,omitempty"`
-=======
-	CollectionController CollectionControllerSpec `json:"collectionController,omitempty"`
->>>>>>> e00d3da0
 }
 
 // InstanceCollectionConfig defines the customization entries for a set of collections.
@@ -114,12 +112,15 @@
 	Tag        string `json:"tag,omitempty"`
 }
 
-<<<<<<< HEAD
-type AdmissionControllerWebhookCustomizationSpec struct {
-=======
 // CollectionControllerSpec defines customization entried for the Kabanero collection controller.
 type CollectionControllerSpec struct {
->>>>>>> e00d3da0
+	Version    string `json:"version,omitempty"`
+	Image      string `json:"image,omitempty"`
+	Repository string `json:"repository,omitempty"`
+	Tag        string `json:"tag,omitempty"`
+}
+
+type AdmissionControllerWebhookCustomizationSpec struct {
 	Version    string `json:"version,omitempty"`
 	Image      string `json:"image,omitempty"`
 	Repository string `json:"repository,omitempty"`
@@ -159,13 +160,11 @@
 	// Webhook instance status
 	Webhook *WebhookStatus `json:"webhook,omitempty"`
 
-<<<<<<< HEAD
+	// Kabanero collection controller readiness status.
+	CollectionController CollectionControllerStatus `json:"collectionController,omitempty"`
+
 	// Admission webhook instance status
 	AdmissionControllerWebhook AdmissionControllerWebhookStatus `json:"admissionControllerWebhook,omitempty"`
-=======
-	// Kabanero collection controller readiness status.
-	CollectionController CollectionControllerStatus `json:"collectionController,omitempty"`
->>>>>>> e00d3da0
 }
 
 // KabaneroInstanceStatus defines the observed status details of Kabanero operator instance
@@ -266,18 +265,17 @@
 	Hostnames    []string `json:"hostnames,omitempty"`
 }
 
-<<<<<<< HEAD
+// CollectionControllerStatus defines the observed status details of the Kabanero collection controller.
+type CollectionControllerStatus struct {
+	Ready        string `json:"ready,omitempty"`
+	ErrorMessage string `json:"errorMessage,omitempty"`
+	Version      string `json:"version,omitempty"`
+}
+
 // AdmissionControllerWebhookStatus defines the observed status details of the Kabanero mutating and validating admission webhooks.
 type AdmissionControllerWebhookStatus struct {
 	Ready        string   `json:"ready,omitempty"`
 	ErrorMessage string   `json:"errorMessage,omitempty"`
-=======
-// CollectionControllerStatus defines the observed status details of the Kabanero collection controller.
-type CollectionControllerStatus struct {
-	Ready        string `json:"ready,omitempty"`
-	ErrorMessage string `json:"errorMessage,omitempty"`
-	Version      string `json:"version,omitempty"`
->>>>>>> e00d3da0
 }
 
 // +k8s:deepcopy-gen:interfaces=k8s.io/apimachinery/pkg/runtime.Object
